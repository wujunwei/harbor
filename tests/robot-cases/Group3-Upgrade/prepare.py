--- conflicted
+++ resolved
@@ -538,7 +538,6 @@
                 pass
         open(target, 'wb').write(ca_content.encode('utf-8'))
 
-<<<<<<< HEAD
     @get_feature_branch
     def push_artifact_index(self, project, name, tag, **kwargs):
         image_a = "alpine"
@@ -551,8 +550,6 @@
         index = args.endpoint+"/"+project+"/"+name+":"+tag
         docker_manifest_push_to_harbor(index, manifests, args.endpoint, 'admin', 'Harbor12345', cfg_file = args.libpath + "/update_docker_cfg.sh")
 
-=======
->>>>>>> f6a9af96
 def request(url, method, user = None, userp = None, **kwargs):
     if user is None:
         user = "admin"
