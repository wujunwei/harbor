# What's New in Harbor Database Schema
Changelog for harbor database schema

## 0.1.0

## 0.1.1

  - create table `project_member`
  - create table `schema_version`
  - drop table `user_project_role`
  - drop table `project_role`
  - add column `creation_time` to table `user`
  - add column `sysadmin_flag` to table `user`
  - add column `update_time` to table `user`
  - add column `role_mask` to table `role`
  - add column `update_time` to table `project`
  - delete data `AMDRWS` from table `role`
  - delete data `A` from table `access`
  
## 0.3.0

  - create table `replication_policy`
  - create table `replication_target`
  - create table `replication_job`
  - add column `repo_tag` to table `access_log`
  - alter column `repo_name` on table `access_log`
  - alter column `email` on table `user` 

## 0.4.0

  - add index `pid_optime (project_id, op_time)` on table `access_log`
  - add index `poid_uptime (policy_id, update_time)` on table `replication_job`
  - add column `deleted` to table `replication_policy`
  - alter column `username` on table `user`: varchar(15)->varchar(32)
  - alter column `password` on table `replication_target`: varchar(40)->varchar(128)
  - alter column `email` on table `user`: varchar(128)->varchar(255)
  - alter column `name` on table `project`: varchar(30)->varchar(41)
  - create table `repository`
  - alter column `password` on table `replication_target`: varchar(40)->varchar(128)

## 1.2.0

  - delete column `owner_id` from table `repository`
  - delete column `user_id` from table `access_log`
  - delete foreign key (user_id) references user(user_id)from table `access_log`
  - delete foreign key (project_id) references project(project_id)from table `access_log`
  - add column `username` varchar (32) to table `access_log`
  - alter column `realname` on table `user`: varchar(20)->varchar(255)
  - create table `img_scan_job`
  - create table `img_scan_overview`
  - create table `clair_vuln_timestamp`

## 1.3.0

  - create table `project_metadata`
  - insert data into table `project_metadata`
  - delete column `public` from table `project`
  - add column `insecure` to table `replication_target`
<<<<<<< HEAD

## 1.3.1

  - add column `filters` to table `replication_policy`
  - add column `replicate_deletion` to table `replication_policy`
  - create table `replication_immediate_trigger`
=======
## 1.3.x
  - add pk `id` to table `properties`
  - remove pk index from colum 'k' of table `properties` 
>>>>>>> 90acafae
<|MERGE_RESOLUTION|>--- conflicted
+++ resolved
@@ -56,15 +56,11 @@
   - insert data into table `project_metadata`
   - delete column `public` from table `project`
   - add column `insecure` to table `replication_target`
-<<<<<<< HEAD
 
 ## 1.3.1
 
   - add column `filters` to table `replication_policy`
   - add column `replicate_deletion` to table `replication_policy`
   - create table `replication_immediate_trigger`
-=======
-## 1.3.x
   - add pk `id` to table `properties`
-  - remove pk index from colum 'k' of table `properties` 
->>>>>>> 90acafae
+  - remove pk index from colum 'k' of table `properties` 