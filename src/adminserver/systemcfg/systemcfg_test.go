--- conflicted
+++ resolved
@@ -78,7 +78,6 @@
 		return
 	}
 
-<<<<<<< HEAD
 	if cfg[comcfg.AUTHMode] != comcfg.DBAuth {
 		t.Errorf("unexpected auth mode: %s != %s",
 			cfg[comcfg.AUTHMode], comcfg.DBAuth)
@@ -86,15 +85,7 @@
 	}
 
 	cfg[comcfg.AUTHMode] = comcfg.LDAPAuth
-=======
-	if cfg.Authentication.Mode != comcfg.DBAuth {
-		t.Errorf("unexpected auth mode: %s != %s",
-			cfg.Authentication.Mode, comcfg.DBAuth)
-		return
-	}
 
-	cfg.Authentication.Mode = comcfg.LDAPAuth
->>>>>>> e271d6ba
 	if err = UpdateSystemCfg(cfg); err != nil {
 		t.Errorf("failed to update system configurations: %v", err)
 		return
@@ -106,15 +97,9 @@
 		return
 	}
 
-<<<<<<< HEAD
 	if cfg[comcfg.AUTHMode] != comcfg.LDAPAuth {
 		t.Errorf("unexpected auth mode: %s != %s",
 			cfg[comcfg.AUTHMode], comcfg.DBAuth)
-=======
-	if cfg.Authentication.Mode != comcfg.LDAPAuth {
-		t.Errorf("unexpected auth mode: %s != %s",
-			cfg.Authentication.Mode, comcfg.DBAuth)
->>>>>>> e271d6ba
 		return
 	}
 }