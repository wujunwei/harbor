--- conflicted
+++ resolved
@@ -20,20 +20,6 @@
 	"strings"
 )
 
-<<<<<<< HEAD
-// Repository holds information about repository
-type Repository struct {
-	Name string
-}
-
-// GetProject parses the repository and return the name of project.
-func (r *Repository) GetProject() string {
-	project, _ := ParseRepository(r.Name)
-	return project
-}
-
-=======
->>>>>>> c546c3a4
 // FormatEndpoint formats endpoint
 func FormatEndpoint(endpoint string) string {
 	endpoint = strings.TrimSpace(endpoint)
